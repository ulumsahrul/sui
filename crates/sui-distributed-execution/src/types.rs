use std::collections::HashMap;

use sui_protocol_config::ProtocolConfig;
<<<<<<< HEAD
use sui_types::base_types::ExecutionDigests;
use sui_types::effects::TransactionEffects;
=======
>>>>>>> dba669d8
use sui_types::epoch_data::EpochData;
use sui_types::messages::VerifiedTransaction;
use sui_types::sui_system_state::epoch_start_sui_system_state::EpochStartSystemState;
use sui_types::storage::get_module_by_id;
use sui_types::{
    base_types::{ObjectID, ObjectRef, VersionNumber},
    error::{SuiError, SuiResult},
    object::Object,
    storage::{BackingPackageStore, ChildObjectResolver, ObjectStore, ParentSync},
    effects::{TransactionEffects}
};

use anyhow::Result;
use move_binary_format::CompiledModule;
use move_bytecode_utils::module_cache::GetModule;
use move_core_types::{language_storage::ModuleId, resolver::ModuleResolver};


#[derive(Debug)]
pub enum SailfishMessage {
    EpochStart{conf: ProtocolConfig, data: EpochData, ref_gas_price: u64},
    EpochEnd{new_epoch_start_state: EpochStartSystemState},
<<<<<<< HEAD
    Transaction{
        tx: VerifiedTransaction, 
        exec_digest: ExecutionDigests, 
        tx_effects: TransactionEffects,
        checkpoint_seq: u64,
    }
=======
    Transaction{tx: VerifiedTransaction, tx_effects: TransactionEffects, checkpoint_seq: u64}
>>>>>>> dba669d8
}


pub struct MemoryBackedStore {
    pub objects: HashMap<ObjectID, (ObjectRef, Object)>,
}

impl MemoryBackedStore {
    pub fn new() -> MemoryBackedStore {
        MemoryBackedStore {
            objects: HashMap::new(),
        }
    }
}

impl ParentSync for MemoryBackedStore {
    fn get_latest_parent_entry_ref(&self, object_id: ObjectID) -> SuiResult<Option<ObjectRef>> {
        // println!("Parent: {:?}", object_id);
        Ok(self.objects.get(&object_id).map(|v| v.0))
    }
}

impl BackingPackageStore for MemoryBackedStore {
    fn get_package_object(&self, package_id: &ObjectID) -> SuiResult<Option<Object>> {
        // println!("Package: {:?}", package_id);
        Ok(self.objects.get(package_id).map(|v| v.1.clone()))
    }
}

impl ChildObjectResolver for MemoryBackedStore {
    fn read_child_object(&self, _parent: &ObjectID, child: &ObjectID) -> SuiResult<Option<Object>> {
        Ok(self.objects.get(child).map(|v| v.1.clone()))
    }
}

impl ObjectStore for &MemoryBackedStore {
    fn get_object(&self, object_id: &ObjectID) -> Result<Option<Object>, SuiError> {
        Ok(self.objects.get(object_id).map(|v| v.1.clone()))
    }

    fn get_object_by_key(
        &self,
        object_id: &ObjectID,
        version: VersionNumber,
    ) -> Result<Option<Object>, SuiError> {
        Ok(self
            .objects
            .get(object_id)
            .and_then(|obj| {
                if obj.1.version() == version {
                    Some(obj.1.clone())
                } else {
                    None
                }
            })
            .clone())
    }
}

impl ModuleResolver for MemoryBackedStore {
    type Error = SuiError;

    fn get_module(&self, module_id: &ModuleId) -> Result<Option<Vec<u8>>, Self::Error> {
        Ok(self
            .get_package(&ObjectID::from(*module_id.address()))?
            .and_then(|package| {
                package
                    .serialized_module_map()
                    .get(module_id.name().as_str())
                    .cloned()
            }))
    }
}

impl GetModule for MemoryBackedStore {
    type Error = SuiError;
    type Item = CompiledModule;

    fn get_module_by_id(&self, id: &ModuleId) -> anyhow::Result<Option<Self::Item>, Self::Error> {
        get_module_by_id(self, id)
    }
}<|MERGE_RESOLUTION|>--- conflicted
+++ resolved
@@ -1,11 +1,6 @@
 use std::collections::HashMap;
 
 use sui_protocol_config::ProtocolConfig;
-<<<<<<< HEAD
-use sui_types::base_types::ExecutionDigests;
-use sui_types::effects::TransactionEffects;
-=======
->>>>>>> dba669d8
 use sui_types::epoch_data::EpochData;
 use sui_types::messages::VerifiedTransaction;
 use sui_types::sui_system_state::epoch_start_sui_system_state::EpochStartSystemState;
@@ -28,16 +23,7 @@
 pub enum SailfishMessage {
     EpochStart{conf: ProtocolConfig, data: EpochData, ref_gas_price: u64},
     EpochEnd{new_epoch_start_state: EpochStartSystemState},
-<<<<<<< HEAD
-    Transaction{
-        tx: VerifiedTransaction, 
-        exec_digest: ExecutionDigests, 
-        tx_effects: TransactionEffects,
-        checkpoint_seq: u64,
-    }
-=======
     Transaction{tx: VerifiedTransaction, tx_effects: TransactionEffects, checkpoint_seq: u64}
->>>>>>> dba669d8
 }
 
 
