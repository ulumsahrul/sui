[package]
name = "sui-node"
version.workspace = true
authors = ["Mysten Labs <build@mystenlabs.com>"]
license = "Apache-2.0"
publish = false
edition = "2021"

[dependencies]
anemo.workspace = true
anemo-tower.workspace = true
arc-swap = "1.5.1"
axum.workspace = true
anyhow = { version = "1.0.64", features = ["backtrace"] }
clap = { version = "3.2.17", features = ["derive"] }
prometheus = "0.13.3"
tokio = { workspace = true, features = ["full"] }
tracing = "0.1.36"
futures = "0.3.23"
tower = "0.4.13"
reqwest = { version = "0.11.13", default_features= false, features = ["blocking", "json", "rustls-tls"] }
tap = "1.0.1"
serde = { version = "1.0.144", features = ["derive"] }
snap = "1.1.0"
<<<<<<< HEAD
=======
git-version = "0.3.5"
const-str = "0.5.3"
>>>>>>> 012dfba4

sui-tls = { path = "../sui-tls" }
sui-macros = { path = "../sui-macros" }
sui-config = { path = "../sui-config" }
sui-core = { path = "../sui-core" }
sui-storage = { path = "../sui-storage" }
sui-network = { path = "../sui-network" }
sui-json-rpc = { path = "../sui-json-rpc" }
sui-protocol-config = { path = "../sui-protocol-config" }
sui-telemetry = { path = "../sui-telemetry" }
sui-types = { path = "../sui-types" }
mysten-metrics = { path = "../mysten-metrics" }
mysten-common = { path = "../mysten-common" }
narwhal-network = { path = "../../narwhal/network" }
narwhal-types = { path = "../../narwhal/types" }
typed-store.workspace = true
mysten-network.workspace = true
telemetry-subscribers.workspace = true
fastcrypto.workspace = true
workspace-hack = { version = "0.1", path = "../workspace-hack" }

[target.'cfg(msim)'.dependencies]
sui-simulator = { path = "../sui-simulator" }<|MERGE_RESOLUTION|>--- conflicted
+++ resolved
@@ -22,11 +22,8 @@
 tap = "1.0.1"
 serde = { version = "1.0.144", features = ["derive"] }
 snap = "1.1.0"
-<<<<<<< HEAD
-=======
 git-version = "0.3.5"
 const-str = "0.5.3"
->>>>>>> 012dfba4
 
 sui-tls = { path = "../sui-tls" }
 sui-macros = { path = "../sui-macros" }
